--- conflicted
+++ resolved
@@ -28,13 +28,10 @@
             python-version: 3.7
           - name: py38
             python-version: 3.8
-<<<<<<< HEAD
           - name: py39
             python-version: 3.9
-=======
           - name: devel
             python-version: 3.8
->>>>>>> 5691f901
           - name: pypy3
             python-version: pypy3
     steps:
