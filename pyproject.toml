--- conflicted
+++ resolved
@@ -34,12 +34,8 @@
   "Programming Language :: Python :: 3.10",
   "Programming Language :: Python :: 3.11",
   "Programming Language :: Python :: 3.12",
-<<<<<<< HEAD
-  "Programming Language :: Python :: 3.15",
-=======
   "Programming Language :: Python :: 3.13",
   "Programming Language :: Python :: 3.14",
->>>>>>> 64625241
   "Programming Language :: Python :: Implementation :: CPython",
   "Programming Language :: Python :: Implementation :: PyPy",
   "Topic :: Software Development :: Quality Assurance",
