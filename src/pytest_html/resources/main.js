--- conflicted
+++ resolved
@@ -49,18 +49,11 @@
 }
 
 function hideExtras(colresultElem) {
-<<<<<<< HEAD
   const extras = colresultElem.parentNode.nextElementSibling;
   const expandcollapse = colresultElem.firstElementChild;
   extras.classList.add('collapsed');
   expandcollapse.classList.remove('collapser');
   expandcollapse.classList.add('expander');
-=======
-    const extras = colresultElem.parentNode.nextElementSibling;
-    const expandcollapse = colresultElem.firstElementChild;
-    extras.classList.add('collapsed');
-    expandcollapse.classList.remove('collapser');
-    expandcollapse.classList.add('expander');
 }
 
 function showFilters() {
@@ -77,7 +70,6 @@
             filterTable(filterItems[i]);
         }
     }
->>>>>>> 737aa9d2
 }
 
 function addCollapse() {
