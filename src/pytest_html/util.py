--- conflicted
+++ resolved
@@ -1,19 +1,3 @@
-<<<<<<< HEAD
-import importlib
-from functools import lru_cache
-from types import ModuleType
-from typing import Optional
-
-
-@lru_cache()
-def ansi_support() -> Optional[ModuleType]:
-    try:
-        # from ansi2html import Ansi2HTMLConverter, style  # NOQA
-        return importlib.import_module("ansi2html")
-    except ImportError:
-        # ansi2html is not installed
-        return None
-=======
 # This Source Code Form is subject to the terms of the Mozilla Public
 # License, v. 2.0. If a copy of the MPL was not distributed with this
 # file, You can obtain one at http://mozilla.org/MPL/2.0/.
@@ -69,5 +53,4 @@
         ansi_css.extend([str(r) for r in _ansi_styles])
         css += "\n".join(ansi_css)
 
-    return css
->>>>>>> 1c00ac65
+    return css